--- conflicted
+++ resolved
@@ -139,22 +139,13 @@
 
     return train_dataloader, val_dataloader, norm_stats, train_dataset.is_sim
 
-<<<<<<< HEAD
 def calibrate_linear_vel(base_action, c=None):
     if c is None:
         c = 0.19
     v = base_action[..., 0]
     w = base_action[..., 1]
+    base_action = base_action.copy()
     base_action[..., 0] = v - c * w
-    print(f'c: {c}, v: {v}, w: {w}')
-=======
-def calibrate_linear_vel(base_action):
-    c = 0.19
-    v = base_action[:, 0]
-    w = base_action[:, 1]
-    base_action = base_action.copy()
-    base_action[:, 0] = v - c * w
->>>>>>> 63cca3aa
     return base_action
 
 def smooth_base_action(base_action):
